--- conflicted
+++ resolved
@@ -18,13 +18,8 @@
 glob = "0.3.3"
 ignore = "0.4.23"
 libc = "0.2.175"
-<<<<<<< HEAD
-serde = { version = "1.0.225", features = ["derive"] }
+serde = { version = "1.0.226", features = ["derive"] }
 time = { version = "0.3.44", features = ["local-offset", "formatting"] }
-=======
-serde = { version = "1.0.226", features = ["derive"] }
-time = { version = "0.3.43", features = ["local-offset", "formatting"] }
->>>>>>> d255d592
 toml = "0.9.7"
 tracing = "0.1.41"
 tracing-subscriber = "0.3.20"