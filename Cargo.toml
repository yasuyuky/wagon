[package]
authors = ["yasuyuky <yasuyuki.ymd@gmail.com>"]
description = "A command line utility to manage configuration files in one place"
edition = "2024"
exclude = [".*"]
license = "MIT"
name = "wagon"
repository = "https://github.com/yasuyuky/wagon"
version = "0.4.0"

[dependencies]
<<<<<<< HEAD
anyhow = "1.0.99"
clap = { version = "4.5.48", features = ["derive"] }
=======
anyhow = "1.0.100"
clap = { version = "4.5.47", features = ["derive"] }
>>>>>>> 95ca0157
clap_complete = "4.5.58"
colored = "3.0.0"
difflib = "0.4.0"
dirs = "6.0.0"
glob = "0.3.3"
ignore = "0.4.23"
libc = "0.2.175"
serde = { version = "1.0.225", features = ["derive"] }
time = { version = "0.3.43", features = ["local-offset", "formatting"] }
toml = "0.9.7"
tracing = "0.1.41"
tracing-subscriber = "0.3.20"<|MERGE_RESOLUTION|>--- conflicted
+++ resolved
@@ -9,13 +9,8 @@
 version = "0.4.0"
 
 [dependencies]
-<<<<<<< HEAD
-anyhow = "1.0.99"
+anyhow = "1.0.100"
 clap = { version = "4.5.48", features = ["derive"] }
-=======
-anyhow = "1.0.100"
-clap = { version = "4.5.47", features = ["derive"] }
->>>>>>> 95ca0157
 clap_complete = "4.5.58"
 colored = "3.0.0"
 difflib = "0.4.0"
